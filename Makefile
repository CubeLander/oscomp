--- conflicted
+++ resolved
@@ -20,11 +20,7 @@
   mabi := -mabi=$(if $(is_32bit),ilp32,lp64)
 endif
 
-<<<<<<< HEAD
-CFLAGS        := -Wall -Werror -gdwarf-3 -fno-builtin -nostdlib -D__NO_INLINE__ -mcmodel=medany -g -Og -std=gnu99 -Wno-unused -Wno-attributes -fno-delete-null-pointer-checks -fno-PIE $(march)
-=======
-CFLAGS        := -Wall -Werror  -fno-builtin -nostdlib -D__NO_INLINE__ -mcmodel=medany -g -Og -std=gnu99 -Wno-unused -Wno-attributes -fno-delete-null-pointer-checks -fno-PIE $(march) -fno-omit-frame-pointer
->>>>>>> c9499cee
+CFLAGS        := -Wall -Werror -gdwarf-3 -fno-builtin -nostdlib -D__NO_INLINE__ -mcmodel=medany -g -Og -std=gnu99 -Wno-unused -Wno-attributes -fno-delete-null-pointer-checks -fno-PIE $(march) -fno-omit-frame-pointer
 COMPILE       	:= $(CC) -MMD -MP $(CFLAGS) $(SPROJS_INCLUDE)
 
 #---------------------	utils -----------------------
@@ -75,11 +71,7 @@
 
 
 
-<<<<<<< HEAD
 USER_TARGET 	:= $(OBJ_DIR)/app_errorline
-=======
-USER_TARGET 	:= $(OBJ_DIR)/app_print_backtrace
->>>>>>> c9499cee
 #------------------------targets------------------------
 
 $(OBJ_DIR):
