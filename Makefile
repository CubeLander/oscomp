--- conflicted
+++ resolved
@@ -72,13 +72,8 @@
 USER_OBJ0  		:= $(addprefix $(OBJ_DIR)/, $(patsubst %.c,%.o,$(USER_CPP0)))
 USER_OBJ1  		:= $(addprefix $(OBJ_DIR)/, $(patsubst %.c,%.o,$(USER_CPP1)))
 
-<<<<<<< HEAD
 USER_TARGET0 	:= $(OBJ_DIR)/app0
 USER_TARGET1 	:= $(OBJ_DIR)/app1
-=======
-
-USER_TARGET 	:= $(OBJ_DIR)/app_errorline
->>>>>>> d3e92d7d
 #------------------------targets------------------------
 
 $(OBJ_DIR):
@@ -113,7 +108,6 @@
 	@$(COMPILE) $(KERNEL_OBJS) $(UTIL_LIB) $(SPIKE_INF_LIB) -o $@ -T $(KERNEL_LDS) >> ./logs/compiler.log 2>&1
 	@echo "PKE core has been built into" \"$@\" >> ./logs/makefile.log 2>&1
 
-<<<<<<< HEAD
 $(USER_TARGET0): $(OBJ_DIR) $(UTIL_LIB) $(USER_OBJ0) $(USER_LDS0)
 	@echo "linking" $@	...	
 	@$(COMPILE) $(USER_OBJ0) $(UTIL_LIB) -o $@ -T $(USER_LDS0)
@@ -123,12 +117,6 @@
 	@echo "linking" $@	...	
 	@$(COMPILE) $(USER_OBJ1) $(UTIL_LIB) -o $@ -T $(USER_LDS1)
 	@echo "User app has been built into" \"$@\"
-=======
-$(USER_TARGET): $(OBJ_DIR) $(UTIL_LIB) $(USER_OBJS) $(USER_LDS)
-	@echo "linking" $@	...	 >> ./logs/makefile.log 2>&1
-	@$(COMPILE) $(USER_OBJS) $(UTIL_LIB) -o $@ -T $(USER_LDS) >> ./logs/compiler.log 2>&1
-	@echo "User app has been built into" \"$@\" >> ./logs/makefile.log 2>&1
->>>>>>> d3e92d7d
 
 -include $(wildcard $(OBJ_DIR)/*/*.d)
 -include $(wildcard $(OBJ_DIR)/*/*/*.d)
@@ -143,13 +131,8 @@
 	spike -p2 $(KERNEL_TARGET) $(USER_TARGET0) $(USER_TARGET1)
 
 # need openocd!
-<<<<<<< HEAD
 gdb:$(KERNEL_TARGET) $(USER_TARGET0) $(USER_TARGET1)
 	spike --rbb-port=9824 -H -p2 $(KERNEL_TARGET) $(USER_TARGET0) $(USER_TARGET1) &
-=======
-gdb:$(KERNEL_TARGET) $(USER_TARGET)
-	spike --rbb-port=9824 --halted $(KERNEL_TARGET) $(USER_TARGET) &
->>>>>>> d3e92d7d
 	@sleep 1
 	openocd -f ./.spike.cfg &
 	@sleep 1
