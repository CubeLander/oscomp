/*
 * define the syscall numbers of PKE OS kernel.
 */
#ifndef _SYSCALL_H_
#define _SYSCALL_H_

// syscalls of PKE OS kernel. append below if adding new syscalls.
#define SYS_user_base 64
#define SYS_user_print (SYS_user_base + 0)
#define SYS_user_exit (SYS_user_base + 1)
// added @lab2_2
#define SYS_user_malloc (SYS_user_base + 2)
#define SYS_user_free (SYS_user_base + 3)


// added @lab3_1
#define SYS_user_fork (SYS_user_base + 4)
#define SYS_user_yield (SYS_user_base + 5)
<<<<<<< HEAD
#define SYS_user_printpa (SYS_user_base + 6)
long do_syscall(long a0, long a1, long a2, long a3, long a4, long a5, long a6, long a7);
=======
#define SYS_user_wait (SYS_user_base + 6)

#define SYS_user_sem_new (SYS_user_base + 7)
#define SYS_user_sem_P (SYS_user_base + 8)
#define SYS_user_sem_V (SYS_user_base + 9)

>>>>>>> 3b06b1e4


//lab1_challenge1
#define SYS_user_print_backtrace (SYS_user_base + 20)
#define SYS_user_test (SYS_user_base + 21)

long do_syscall(long a0, long a1, long a2, long a3, long a4, long a5, long a6, long a7);
ssize_t sys_user_yield();
#endif<|MERGE_RESOLUTION|>--- conflicted
+++ resolved
@@ -16,23 +16,18 @@
 // added @lab3_1
 #define SYS_user_fork (SYS_user_base + 4)
 #define SYS_user_yield (SYS_user_base + 5)
-<<<<<<< HEAD
-#define SYS_user_printpa (SYS_user_base + 6)
-long do_syscall(long a0, long a1, long a2, long a3, long a4, long a5, long a6, long a7);
-=======
 #define SYS_user_wait (SYS_user_base + 6)
 
 #define SYS_user_sem_new (SYS_user_base + 7)
 #define SYS_user_sem_P (SYS_user_base + 8)
 #define SYS_user_sem_V (SYS_user_base + 9)
 
->>>>>>> 3b06b1e4
 
 
 //lab1_challenge1
 #define SYS_user_print_backtrace (SYS_user_base + 20)
 #define SYS_user_test (SYS_user_base + 21)
-
+#define SYS_user_printpa (SYS_user_base + 22)
 long do_syscall(long a0, long a1, long a2, long a3, long a4, long a5, long a6, long a7);
 ssize_t sys_user_yield();
 #endif