--- conflicted
+++ resolved
@@ -5,15 +5,11 @@
 #include "strap.h"
 #include "memlayout.h"
 #include "pmm.h"
-<<<<<<< HEAD
-#include "vmm.h"
-#include "sched.h"
-=======
 #include "process.h"
 #include "riscv.h"
 #include "string.h"
 #include "syscall.h"
->>>>>>> dd5c9db0
+#include "sched.h"
 #include "util/functions.h"
 #include "vmm.h"
 
