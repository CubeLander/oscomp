--- conflicted
+++ resolved
@@ -127,14 +127,9 @@
   // accounting. added @lab3_3
   int tick_count;
 
-<<<<<<< HEAD
-  // file system. added @lab4_1
-  proc_file_management *pfiles;
-=======
 	int sem_index;
 
 
->>>>>>> 204ae16f
 }process;
 
 // switch to run user app
