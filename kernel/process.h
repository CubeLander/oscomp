#ifndef _PROC_H_
#define _PROC_H_

#include "riscv.h"
#include "vmm.h"

typedef struct trapframe_t {
  // space to store context (all common registers)
  /* offset:0   */ riscv_regs regs;

  // process's "user kernel" stack
  /* offset:248 */ uint64 kernel_sp;
  // pointer to smode_trap_handler
  /* offset:256 */ uint64 kernel_trap;
  // saved user process counter
  /* offset:264 */ uint64 epc;

  // kernel page table. added @lab2_1
  /* offset:272 */ uint64 kernel_satp;

}trapframe;

<<<<<<< HEAD
// riscv-pke kernel supports at most 32 processes
#define NPROC 32
// maximum number of pages in a process's heap
#define MAX_HEAP_PAGES 32

// possible status of a process
enum proc_status {
  FREE,            // unused state
  READY,           // ready state
  RUNNING,         // currently running
  BLOCKED,         // waiting for something
  ZOMBIE,          // terminated but not reclaimed yet
};

// types of a segment
enum segment_type {
  STACK_SEGMENT = 0,   // runtime stack segment
  CONTEXT_SEGMENT, // trapframe segment
  SYSTEM_SEGMENT,  // system segment
  HEAP_SEGMENT,    // runtime heap segment
  CODE_SEGMENT,    // ELF segment
  DATA_SEGMENT,    // ELF segment
};

// the VM regions mapped to a user process
typedef struct mapped_region {
  uint64 va;       // mapped virtual address
  uint32 npages;   // mapping_info is unused if npages == 0
  uint32 seg_type; // segment type, one of the segment_types
} mapped_region;

typedef struct process_heap_manager {
  // points to the last free page in our simple heap.
  uint64 heap_top;
  // points to the bottom of our simple heap.
  uint64 heap_bottom;

  // the address of free pages in the heap
  uint64 free_pages_address[MAX_HEAP_PAGES];
  // the number of free pages in the heap
  uint32 free_pages_count;
}process_heap_manager;
=======
// code file struct, including directory index and file name char pointer
typedef struct {
    uint64 dir; char *file;
} code_file;

// address-line number-file name table
typedef struct {
    uint64 addr, line, file;
} addr_line;
>>>>>>> dd5c9db0

// the extremely simple definition of process, used for begining labs of PKE
typedef struct process_t {
  // pointing to the stack used in trap handling.
  uint64 kstack;
  // user page table
  pagetable_t pagetable;
  // trapframe storing the context of a (User mode) process.
  trapframe* trapframe;

<<<<<<< HEAD
  // points to a page that contains mapped_regions. below are added @lab3_1
  mapped_region *mapped_info;
  // next free mapped region in mapped_info
  int total_mapped_region;

  // heap management
  process_heap_manager user_heap;

  // process id
  uint64 pid;
  // process status
  int status;
  // parent process
  struct process_t *parent;
  // next queue element
  struct process_t *queue_next;
=======
  // added @lab1_challenge2
  char *debugline;
  char **dir;
  code_file *file;
  addr_line *line;
  int line_count;

  // user stack bottom. added @lab2_challenge1
  uint64 user_stack_bottom;

  void* heap;
  size_t heap_size;

>>>>>>> dd5c9db0
}process;

// switch to run user app
void switch_to(process*);

// initialize process pool (the procs[] array)
void init_proc_pool();
// allocate an empty process, init its vm space. returns its pid
process* alloc_process();
// reclaim a process, destruct its vm space and free physical pages.
int free_process( process* proc );
// fork a child from parent
int do_fork(process* parent);

// current running process
extern process* current[2];

#endif<|MERGE_RESOLUTION|>--- conflicted
+++ resolved
@@ -20,7 +20,6 @@
 
 }trapframe;
 
-<<<<<<< HEAD
 // riscv-pke kernel supports at most 32 processes
 #define NPROC 32
 // maximum number of pages in a process's heap
@@ -63,7 +62,7 @@
   // the number of free pages in the heap
   uint32 free_pages_count;
 }process_heap_manager;
-=======
+
 // code file struct, including directory index and file name char pointer
 typedef struct {
     uint64 dir; char *file;
@@ -73,7 +72,6 @@
 typedef struct {
     uint64 addr, line, file;
 } addr_line;
->>>>>>> dd5c9db0
 
 // the extremely simple definition of process, used for begining labs of PKE
 typedef struct process_t {
@@ -84,24 +82,6 @@
   // trapframe storing the context of a (User mode) process.
   trapframe* trapframe;
 
-<<<<<<< HEAD
-  // points to a page that contains mapped_regions. below are added @lab3_1
-  mapped_region *mapped_info;
-  // next free mapped region in mapped_info
-  int total_mapped_region;
-
-  // heap management
-  process_heap_manager user_heap;
-
-  // process id
-  uint64 pid;
-  // process status
-  int status;
-  // parent process
-  struct process_t *parent;
-  // next queue element
-  struct process_t *queue_next;
-=======
   // added @lab1_challenge2
   char *debugline;
   char **dir;
@@ -113,9 +93,25 @@
   uint64 user_stack_bottom;
 
   void* heap;
-  size_t heap_size;
+  // size_t heap_size;
 
->>>>>>> dd5c9db0
+
+  // points to a page that contains mapped_regions. below are added @lab3_1
+  // mapped_region *mapped_info;
+  // next free mapped region in mapped_info
+  // int total_mapped_region;
+
+  // heap management
+ // process_heap_manager user_heap;
+
+  // process id
+  uint64 pid;
+  // process status
+  int status;
+  // parent process
+  struct process_t *parent;
+  // next queue element
+  struct process_t *queue_next;
 }process;
 
 // switch to run user app
@@ -131,6 +127,6 @@
 int do_fork(process* parent);
 
 // current running process
-extern process* current[2];
+extern process* current[NCPU];
 
 #endif