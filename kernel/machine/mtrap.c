#include "kernel/riscv.h"
#include "kernel/process.h"
#include "spike_interface/spike_utils.h"
#include "spike_interface/spike_file.h"
// #include "util/string.h"
#include <string.h>

void error_printer()
{

  uint64 exception_addr = read_csr(mepc);

  addr_line *line_list = current->line;
  code_file *file_list = current->file;
  char **dir_list = current->dir;
  int line_count = current->line_count;

  for (int i = 0; i < current->line_count; i++)
  {
    if (exception_addr < line_list[i].addr)
    { // illegal instruction is on line (i-1)
      addr_line *excpline = line_list + i - 1;
      char file_path[256];
      char file_contents[8192];
      struct stat file_stat;

      int dir_len = strlen(dir_list[file_list[excpline->file].dir]);
      //'**dir' stores dir string, process->line->file points out the index of code_file
      strcpy(file_path, dir_list[file_list[excpline->file].dir]);
      file_path[dir_len] = '/';
      strcpy(file_path + dir_len + 1, file_list[excpline->file].file);
      // filename places after dir/, code_file->file stores the filename
      // sprint(file_path);
      // sprint("%d",excpline->line);
      // sprint("\n");

      // read illegal instruction through spike_file functions
      spike_file_t *_file_ = spike_file_open(file_path, O_RDONLY, 0);
      spike_file_stat(_file_, &file_stat);
      spike_file_read(_file_, file_contents, file_stat.st_size);
      spike_file_close(_file_);
      int offset = 0, count = 0;
      while (offset < file_stat.st_size)
      {
        int temp = offset;
        while (temp < file_stat.st_size && file_contents[temp] != '\n')
          temp++; // find every line
        if (count == excpline->line - 1)
        {
          file_contents[temp] = '\0';
          sprint("Runtime error at %s:%d\n%s\n", file_path, excpline->line, file_contents + offset);
          break;
        }
        else
        {
          count++;
          offset = temp + 1;
        }
      }
      break;
    }
  }
}

static void handle_instruction_access_fault()
{
  error_printer();
  panic("Instruction access fault!");
}

static void handle_load_access_fault()
{
  error_printer();
  panic("Load access fault!");
}

static void handle_store_access_fault()
{
  error_printer();
  panic("Store/AMO access fault!");
}

static void handle_illegal_instruction()
{
  error_printer();
  panic("Illegal instruction!");
}

static void handle_misaligned_load()
{
  error_printer();
  panic("Misaligned Load!");
}

static void handle_misaligned_store()
{
  error_printer();
  panic("Misaligned AMO!");
}

// added @lab1_3
<<<<<<< HEAD
static void handle_timer() {
  int cpuid = read_csr(mhartid);
=======
static void handle_timer()
{
  int cpuid = 0;
>>>>>>> d3e92d7d
  // setup the timer fired at next time (TIMER_INTERVAL from now)
  *(uint64 *)CLINT_MTIMECMP(cpuid) = *(uint64 *)CLINT_MTIMECMP(cpuid) + TIMER_INTERVAL;

  // setup a soft interrupt in sip (S-mode Interrupt Pending) to be handled in S-mode
  write_csr(sip, SIP_SSIP);
}

//
// handle_mtrap calls a handling function according to the type of a machine mode interrupt (trap).
//
void handle_mtrap()
{

  uint64 mcause = read_csr(mcause);
  switch (mcause)
  {
  case CAUSE_MTIMER:
    handle_timer();
    break;
  case CAUSE_FETCH_ACCESS:
    handle_instruction_access_fault();
    break;
  case CAUSE_LOAD_ACCESS:
    handle_load_access_fault();
  case CAUSE_STORE_ACCESS:
    handle_store_access_fault();
    break;
  case CAUSE_ILLEGAL_INSTRUCTION:
    handle_illegal_instruction();
    // TODO (lab1_2): call handle_illegal_instruction to implement illegal instruction
    // interception, and finish lab1_2.
    // panic( "call handle_illegal_instruction to accomplish illegal instruction interception for lab1_2.\n" );

    break;
  case CAUSE_MISALIGNED_LOAD:
    handle_misaligned_load();
    break;
  case CAUSE_MISALIGNED_STORE:
    handle_misaligned_store();
    break;

  default:
    sprint("machine trap(): unexpected m %p\n", mcause);
    sprint("            mepc=%p mtval=%p\n", read_csr(mepc), read_csr(mtval));
    panic("unexpected exception happened in M-mode.\n");
    break;
  }
}<|MERGE_RESOLUTION|>--- conflicted
+++ resolved
@@ -99,14 +99,8 @@
 }
 
 // added @lab1_3
-<<<<<<< HEAD
 static void handle_timer() {
   int cpuid = read_csr(mhartid);
-=======
-static void handle_timer()
-{
-  int cpuid = 0;
->>>>>>> d3e92d7d
   // setup the timer fired at next time (TIMER_INTERVAL from now)
   *(uint64 *)CLINT_MTIMECMP(cpuid) = *(uint64 *)CLINT_MTIMECMP(cpuid) + TIMER_INTERVAL;
 
