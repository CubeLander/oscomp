--- conflicted
+++ resolved
@@ -108,26 +108,6 @@
   int hartid = read_tp();
   // int child_found_flag = 0;
   if (pid == -1) {
-<<<<<<< HEAD
-		while(1){
-			for(int i = 0;i < NPROC;i++){
-			//sprint("DEBUG LINE\n");
-
-				process* p = &(procs[i]);
-				//sprint("p = 0x%lx,\n",p);
-				if(p->status != FREE &&p->parent != NULL &&  p->parent->pid == pid && p->status == ZOMBIE){
-					//sprint("DEBUG LINE\n");
-
-					free_process(p);
-					return i;
-				}
-			}
-			//sprint("current[hartid]->sem_index = %d\n",current[hartid]->sem_index);
-			sem_P(current[hartid]->sem_index);
-			
-			sprint("successfully returned from kernel, pid = %d\n",pid);
-		}
-=======
     while (1) {
       for (int i = 0; i < NPROC; i++) {
         // sprint("DEBUG LINE\n");
@@ -146,7 +126,6 @@
       sem_P(current[hartid]->sem_index);
       //sprint("wait:return from blocking!\n");
     }
->>>>>>> be848064
   }
   if (0 < pid && pid < NPROC) {
     // sprint("DEBUG LINE\n");
