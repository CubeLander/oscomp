--- conflicted
+++ resolved
@@ -91,26 +91,11 @@
   // ps->user_heap.free_pages_count = 0;
 
   // map user heap in userspace
-<<<<<<< HEAD
-  procs[i].mapped_info[HEAP_SEGMENT].va = USER_FREE_ADDRESS_START;
-  procs[i].mapped_info[HEAP_SEGMENT].npages = 0;  // no pages are mapped to heap yet.
-  procs[i].mapped_info[HEAP_SEGMENT].seg_type = HEAP_SEGMENT;
-
-  procs[i].total_mapped_region = 4;
-
-  // initialize files_struct
-  procs[i].pfiles = init_proc_file_management();
-  sprint("in alloc_proc. build proc_file_management successfully.\n");
-
-  // return after initialization.
-  return &procs[i];
-=======
   ps->mapped_info[HEAP_SEGMENT].va = USER_FREE_ADDRESS_START;
   ps->mapped_info[HEAP_SEGMENT].npages = 0;
   ps->mapped_info[HEAP_SEGMENT].seg_type = HEAP_SEGMENT;
   // sprint("ps->user_heap.heap_bottom=%lx\n",ps->user_heap.heap_bottom);
   ps->total_mapped_region++;
->>>>>>> 204ae16f
 }
 
 //
@@ -158,7 +143,9 @@
   // 创建进程信号量，在wait(pid)系统调用中使用。
   ps->sem_index = sem_new(0);
   ps->ktrapframe = NULL;
-
+  // initialize files_struct
+  ps->pfiles = init_proc_file_management();
+  sprint("in alloc_proc. build proc_file_management successfully.\n");
   return ps;
 }
 
