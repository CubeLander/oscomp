--- conflicted
+++ resolved
@@ -404,10 +404,7 @@
   // close the host spike file
   spike_file_close(info.f);
 
-<<<<<<< HEAD
   sprint("hartid = ?: Application program entry point (virtual address): 0x%lx\n", p->trapframe->epc);
-=======
-  sprint("Application program entry point (virtual address): 0x%lx\n", p->trapframe->epc);
 }
 
 // lab1_challenge1
@@ -605,5 +602,4 @@
       sprint("\0");
     }
   }
->>>>>>> d3e92d7d
 }