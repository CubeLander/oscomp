--- conflicted
+++ resolved
@@ -20,7 +20,6 @@
 // the implementation of allocater. allocates memory space for later segment loading.
 // this allocater is heavily modified @lab2_1, where we do NOT work in bare mode.
 //
-<<<<<<< HEAD
 static void *elf_alloc_mb(elf_ctx *ctx, uint64 elf_pa, uint64 elf_va, uint64 size) {
   elf_info *msg = (elf_info *)ctx->info;
   // we assume that size of proram segment is smaller than a page.
@@ -33,12 +32,6 @@
          prot_to_type(PROT_WRITE | PROT_READ | PROT_EXEC, 1));
 
   return pa;
-=======
-static void *elf_alloc_mb(elf_ctx *ctx, uint64 elf_pa, uint64 elf_va, uint64 size)
-{
-  // directly returns the virtual address as we are in the Bare mode in lab1_x
-  return (void *)elf_va;
->>>>>>> d3e92d7d
 }
 
 //
