--- conflicted
+++ resolved
@@ -35,7 +35,6 @@
 int disk_stat_u(int fd, struct istat *istat);
 int close(int fd);
 
-<<<<<<< HEAD
 // added @ lab4_2
 int opendir_u(const char *pathname);
 int readdir_u(int fd, struct dir *dir);
@@ -43,6 +42,3 @@
 int closedir_u(int fd);
 
 #endif
-=======
-#endif
->>>>>>> 89a6dc17
