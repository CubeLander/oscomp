/*
 * header file to be used by applications.
 */

int printu(const char *s, ...);
int exit(int code);
<<<<<<< HEAD
void* naive_malloc();
void naive_free(void* va);
int fork();
=======
void printRegs();
int getRa(void);
int print_backtrace(int depth);
void* better_malloc(int n);
void better_free(void* va);
void naive_free(void* va);
void* naive_malloc();
>>>>>>> dd5c9db0
<|MERGE_RESOLUTION|>--- conflicted
+++ resolved
@@ -4,11 +4,6 @@
 
 int printu(const char *s, ...);
 int exit(int code);
-<<<<<<< HEAD
-void* naive_malloc();
-void naive_free(void* va);
-int fork();
-=======
 void printRegs();
 int getRa(void);
 int print_backtrace(int depth);
@@ -16,4 +11,4 @@
 void better_free(void* va);
 void naive_free(void* va);
 void* naive_malloc();
->>>>>>> dd5c9db0
+int fork();